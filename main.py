import argparse
import gc
import os
import warnings

from src import (
    get_data,
    write_ply,
    checkpoint,
    solver_point_to_point,
    compute_point_to_point_error,
    # query points sampling
    select_query_indices_randomly,
    select_keypoints_iteratively,
    select_keypoints_subsampling,
    # descriptors
    compute_shot_descriptor,
    compute_fpfh_descriptor,
    # matching algorithms
    basic_matching,
    double_matching_with_rejects,
    ransac_on_matches,
    icp_point_to_point_with_sampling,
    get_resulting_transform,
    read_conf_file,
    count_correct_matches,
    plot_distance_hists,
)

warnings.filterwarnings("ignore")


def parse_args() -> argparse.Namespace:
    """
    Parses the command line arguments. Also produces the help message.
    """
    parser = argparse.ArgumentParser(
        description="SHOT descriptor performance evaluation"
    )

    parser.add_argument(
        "--file_path",
        type=str,
        default="./data/bunny_returned.ply",
        help="Path to the first point cloud to use",
    )
    parser.add_argument(
        "--ref_file_path",
        type=str,
        default="./data/bunny_original.ply",
        help="Path to the second point cloud to use (reference point cloud)",
    )
    parser.add_argument(
        "--conf_file_path",
        type=str,
        default="./data/bunny/bun.conf",
        help="Path to the .conf file used to count correct matches. Leave empty to ignore",
    )
    parser.add_argument(
        "--disable_ply_writing",
        action="store_true",
        help="Skips saving the registered point cloud as ply files.",
    )
    parser.add_argument(
        "--shot_first",
        action="store_true",
        help="Computes SHOT first and FPFH second.",
    )
    parser.add_argument(
        "--query_points_selection",
        choices=["random", "iterative", "subsampling"],
        type=str,
        default="random",
        help="Choice of the algorithm to select query points to compute descriptors on.",
    )
    parser.add_argument(
        "--matching_algorithm",
        choices=["simple", "double", "ransac"],
        type=str,
        default="simple",
        help="Choice of the algorithm to match descriptors.",
    )
    parser.add_argument(
        "--fpfh_radius",
        type=float,
        default=1e-2,
        help="Radius in the neighborhood search when computing SPFH.",
    )
    parser.add_argument(
        "--fpfh_n_bins", type=int, default=5, help="Number of bins in FPFH."
    )
    parser.add_argument(
        "--shot_radius",
        type=float,
        default=1e-1,
        help="Radius in the neighborhood search when computing SHOT.",
    )
    parser.add_argument(
        "--reject_threshold",
        type=float,
        default=0.8,
        help="Threshold in the double matching algorithm.",
    )
    parser.add_argument(
        "--icp_d_max",
        type=float,
        default=1e-2,
        help="Maximum distance between two inliers in the ICP.",
    )

    return parser.parse_args()


if __name__ == "__main__":
    args = parse_args()

    global_timer = checkpoint()
    timer = checkpoint()
    points, normals = get_data(args.file_path, radius=args.fpfh_radius)
    points_ref, normals_ref = get_data(args.ref_file_path, radius=args.fpfh_radius)

<<<<<<< HEAD
    exact_transformation = None
    if args.conf_file_path != "":
        conf = read_conf_file(args.conf_file_path)
        exact_transformation = get_resulting_transform(
            args.file_path, args.ref_file_path, read_conf_file(args.conf_file_path)
        )
=======
    rotation, translation = None, None
    use_conf_file = False
    if args.conf_file_path != "":
        try:
            conf = read_conf_file(args.conf_file_path)
            rotation, translation = get_resulting_transform(
                args.file_path, args.ref_file_path, read_conf_file(args.conf_file_path)
            )
            import numpy as np

            use_conf_file = True
        except FileNotFoundError:
            print(f"Conf file not found under {args.conf_file_path}, ignoring it.")
>>>>>>> 0a3094ab

    check_transform = False  # describes the covering between the two point clouds
    if check_transform:
        import matplotlib.pyplot as plt
        import numpy as np
        from sklearn.neighbors import KDTree

        aligned_points = exact_transformation[points]
        plt.hist(
            np.linalg.norm(
                aligned_points
                - points_ref[
                    KDTree(points_ref)
                    .query(aligned_points, return_distance=False)
                    .squeeze()
                ],
                axis=1,
            ),
            bins=100,
        )
        plt.show()

    timer("Time spent retrieving the data")

    if args.query_points_selection == "random":
        print("\n-- Selecting query points randomly --")
        points_subset = select_query_indices_randomly(
            points.shape[0], points.shape[0] // 1
        )
        points_ref_subset = select_query_indices_randomly(
            points_ref.shape[0], points_ref.shape[0] // 1
        )
    elif args.query_points_selection == "iterative":
        print("\n-- Selecting query points iteratively --")
<<<<<<< HEAD
        points_subset = select_keypoints_iteratively(points, args.shot_radius / 50)
        points_ref_subset = select_keypoints_iteratively(
=======
        points_subset = select_query_points_iteratively(points, args.shot_radius / 50)
        points_ref_subset = select_query_points_iteratively(
>>>>>>> 0a3094ab
            points_ref, args.shot_radius / 50
        )
    elif args.query_points_selection == "subsampling":
        print(
            "\n-- Selecting query points based on a subsampling on the point cloud --"
        )
<<<<<<< HEAD
        points_subset = select_keypoints_subsampling(points, args.shot_radius / 50)
        points_ref_subset = select_keypoints_subsampling(
=======
        points_subset = select_query_points_subsampling(points, args.shot_radius / 50)
        points_ref_subset = select_query_points_subsampling(
>>>>>>> 0a3094ab
            points_ref, args.shot_radius / 50
        )
    else:
        raise ValueError("Incorrect query points selection algorithm.")
    timer("Time spent selecting the key points")

    print("\n-- Computing the descriptors --")
    if args.shot_first:
        shot = compute_shot_descriptor(
            points[points_subset], points, normals, radius=args.shot_radius
        )
        fpfh = compute_fpfh_descriptor(
            points_subset,
            points,
            normals,
            radius=args.fpfh_radius,
            n_bins=args.fpfh_n_bins,
        )
    else:
        fpfh = compute_fpfh_descriptor(
            points_subset,
            points,
            normals,
            radius=args.fpfh_radius,
            n_bins=args.fpfh_n_bins,
        )
        shot = compute_shot_descriptor(
            points[points_subset], points, normals, radius=args.shot_radius
        )
    timer(
        f"Time spent computing the descriptors on the point cloud to align ({points.shape[0]} points)"
    )

    if args.shot_first:
        shot_ref = compute_shot_descriptor(
            points_ref[points_ref_subset],
            points_ref,
            normals_ref,
            radius=args.shot_radius,
        )
        fpfh_ref = compute_fpfh_descriptor(
            points_ref_subset,
            points_ref,
            normals_ref,
            radius=args.fpfh_radius,
            n_bins=args.fpfh_n_bins,
        )
    else:
        fpfh_ref = compute_fpfh_descriptor(
            points_ref_subset,
            points_ref,
            normals_ref,
            radius=args.fpfh_radius,
            n_bins=args.fpfh_n_bins,
        )
        shot_ref = compute_shot_descriptor(
            points_ref[points_ref_subset],
            points_ref,
            normals_ref,
            radius=args.shot_radius,
        )
    timer(
        f"Time spent computing the descriptors on the reference point cloud ({points_ref.shape[0]} points)"
    )
    gc.collect()

    # matching
    if args.matching_algorithm == "simple":
        print("\n-- Matching descriptors using simple matching to closest neighbor --")
        matches_fpfh = basic_matching(fpfh, fpfh_ref)
        timer("Time spent finding matches between the FPFH descriptors")

        # validation
        assert (
            matches_fpfh.shape[0] == fpfh.shape[0]
        ), "Not as many matches as FPFH descriptors"
        if use_conf_file:
            n_correct_matches_fpfh = count_correct_matches(
                points[points_subset],
                points_ref[points_ref_subset][matches_fpfh],
                exact_transformation,
            )
            print(
                f"FPFH: {n_correct_matches_fpfh} correct matches out of {fpfh.shape[0]} descriptors."
            )

        rms_fpfh, points_aligned_fpfh = compute_point_to_point_error(
            points,
            points_ref,
            solver_point_to_point(
                points[points_subset],
                points_ref[points_ref_subset][matches_fpfh],
            ),
        )
        timer()

        matches_shot = basic_matching(shot, shot_ref)
        timer("Time spent finding matches between the SHOT descriptors")
        assert (
            matches_shot.shape[0] == shot.shape[0]
        ), "Not as many matches as SHOT descriptors"
        if use_conf_file:
            n_correct_matches_shot = count_correct_matches(
                points[points_subset],
                points_ref[points_ref_subset][matches_shot],
                exact_transformation,
            )
            print(
                f"SHOT: {n_correct_matches_shot} correct matches out of {shot.shape[0]} descriptors."
            )

        rms_shot, points_aligned_shot = compute_point_to_point_error(
            points,
            points_ref,
            solver_point_to_point(
                points[points_subset],
                points_ref[points_ref_subset][matches_shot],
            ),
        )
        timer()
    elif args.matching_algorithm == "double":
        print("\n-- Matching descriptors using double matching with rejects --")
        matches_fpfh, matches_fpfh_ref = double_matching_with_rejects(
            fpfh, fpfh_ref, args.reject_threshold
        )
        timer("Time spent finding matches between the FPFH descriptors")

        if use_conf_file:
            n_correct_matches_fpfh = count_correct_matches(
                points[points_subset][matches_fpfh],
                points_ref[points_ref_subset][matches_fpfh_ref],
                exact_transformation,
            )
            print(
                f"FPFH: {n_correct_matches_fpfh} correct matches out of {matches_fpfh.shape[0]} matches."
            )
            plot_distance_hists(
                points[points_subset],
                points_ref[points_ref_subset],
                exact_transformation,
                fpfh,
                fpfh_ref,
            )

        rms_fpfh, points_aligned_fpfh = compute_point_to_point_error(
            points,
            points_ref,
            solver_point_to_point(
                points[points_subset][matches_fpfh],
                points_ref[points_ref_subset][matches_fpfh_ref],
            ),
        )
        timer()

        matches_shot, matches_shot_ref = double_matching_with_rejects(
            shot, shot_ref, args.reject_threshold
        )
        timer("Time spent finding matches between the SHOT descriptors")

        if use_conf_file:
            n_correct_matches_shot = count_correct_matches(
                points[points_subset][matches_shot],
                points_ref[points_ref_subset][matches_shot_ref],
                exact_transformation,
            )
            print(
                f"SHOT: {n_correct_matches_shot} correct matches out of {matches_shot.shape[0]} matches."
            )
            plot_distance_hists(
                points[points_subset],
                points_ref[points_ref_subset],
                exact_transformation,
                shot,
                shot_ref,
            )

        rms_shot, points_aligned_shot = compute_point_to_point_error(
            points,
            points_ref,
            solver_point_to_point(
                points[points_subset][matches_shot],
                points_ref[points_ref_subset][matches_shot_ref],
            ),
        )
        timer()
    elif args.matching_algorithm == "ransac":
        print("\n -- Matching descriptors using ransac-like matching --")
        rms_fpfh, transformation_fpfh = ransac_on_matches(
            fpfh,
            points,
            points[points_subset],
            fpfh_ref,
            points_ref,
            points_ref[points_ref_subset],
        )
        timer("Time spent finding matches between the FPFH descriptors")
<<<<<<< HEAD
        points_aligned_fpfh = transformation_fpfh[points]
        if args.conf_file_path != "":
            rotation_diff = (
                transformation_fpfh.rotation @ exact_transformation.rotation.T
            )
=======
        points_aligned_fpfh = points.dot(rotation_fpfh.T) + translation_fpfh
        if use_conf_file:
>>>>>>> 0a3094ab
            print(
                f"Norm of the angle between the two rotations: "
                f"{np.abs(np.arccos((np.trace(rotation_diff) - 1) / 2)):.2f}\n"
                f"Norm of the difference between the two translation: "
                f"{np.linalg.norm(transformation_fpfh.translation - exact_transformation.translation):.2f}"
            )
        timer()

        rms_shot, transformation_shot = ransac_on_matches(
            shot,
            points,
            points[points_subset],
            shot_ref,
            points_ref,
            points_ref[points_ref_subset],
        )
        timer("Time spent finding matches between the SHOT descriptors")
<<<<<<< HEAD
        points_aligned_shot = transformation_shot[points]
        if args.conf_file_path != "":
            rotation_diff = (
                transformation_shot.rotation @ exact_transformation.rotation.T
            )
=======
        points_aligned_shot = points.dot(rotation_shot.T) + translation_shot
        if use_conf_file:
>>>>>>> 0a3094ab
            print(
                f"Norm of the angle between the two rotations: "
                f"{np.abs(np.arccos((np.trace(rotation_diff) - 1) / 2)):.2f}\n"
                f"Norm of the difference between the two translation: "
                f"{np.linalg.norm(transformation_shot.translation - exact_transformation.translation):.2f}"
            )
        timer()
    else:
        raise ValueError("Incorrect matching algorithm selection.")
    gc.collect()

    print(f"\nRMS error with FPFH: {rms_fpfh:.2f}")
    print(f"RMS error with SHOT: {rms_shot:.2f}")

    # fine registration using an icp
    print("\n-- Running ICPs --")
    (
        points_aligned_fpfh_icp,
        rms_fpfh_icp,
        has_fpfh_converged,
    ) = icp_point_to_point_with_sampling(
        points_aligned_fpfh, points_ref, args.icp_d_max
    )
    (
        points_aligned_shot_icp,
        rms_shot_icp,
        has_shot_converged,
    ) = icp_point_to_point_with_sampling(
        points_aligned_shot, points_ref, args.icp_d_max
    )
    print(f"RMS error with FPFH + ICP: {rms_fpfh_icp:.2f}")
    print(f"RMS error with SHOT + ICP: {rms_shot_icp:.2f}")

    print(
        f"The ICP starting from the registration obtained by matching"
        f" FPFH descriptors has{'' if has_fpfh_converged else ' not'} converged."
    )
    print(
        f"The ICP starting from the registration obtained by matching"
        f" SHOT descriptors has{'' if has_shot_converged else ' not'} converged."
    )
    timer("Time spent on ICP")

    if not args.disable_ply_writing:
        print(
            "\n -- Writing the aligned points cloud in ply files under './data/results' --"
        )
        if not os.path.isdir("./data/results"):
            os.mkdir("./data/results")

        file_name = args.file_path.split("/")[-1].replace(".ply", "")
        write_ply(
            f"./data/results/{file_name}_registered_fpfh-{args.matching_algorithm}.ply",
            [points_aligned_fpfh],
            ["x", "y", "z"],
        )
        write_ply(
            f"./data/results/{file_name}_registered_shot-{args.matching_algorithm}.ply",
            [points_aligned_shot],
            ["x", "y", "z"],
        )
        write_ply(
            f"./data/results/{file_name}_registered_fpfh_icp-{args.matching_algorithm}.ply",
            [points_aligned_fpfh_icp],
            ["x", "y", "z"],
        )
        write_ply(
            f"./data/results/{file_name}_registered_shot_icp-{args.matching_algorithm}.ply",
            [points_aligned_shot_icp],
            ["x", "y", "z"],
        )

    global_timer("\nTotal time spent")<|MERGE_RESOLUTION|>--- conflicted
+++ resolved
@@ -119,20 +119,12 @@
     points, normals = get_data(args.file_path, radius=args.fpfh_radius)
     points_ref, normals_ref = get_data(args.ref_file_path, radius=args.fpfh_radius)
 
-<<<<<<< HEAD
     exact_transformation = None
-    if args.conf_file_path != "":
-        conf = read_conf_file(args.conf_file_path)
-        exact_transformation = get_resulting_transform(
-            args.file_path, args.ref_file_path, read_conf_file(args.conf_file_path)
-        )
-=======
-    rotation, translation = None, None
     use_conf_file = False
     if args.conf_file_path != "":
         try:
             conf = read_conf_file(args.conf_file_path)
-            rotation, translation = get_resulting_transform(
+            exact_transformation = get_resulting_transform(
                 args.file_path, args.ref_file_path, read_conf_file(args.conf_file_path)
             )
             import numpy as np
@@ -140,7 +132,6 @@
             use_conf_file = True
         except FileNotFoundError:
             print(f"Conf file not found under {args.conf_file_path}, ignoring it.")
->>>>>>> 0a3094ab
 
     check_transform = False  # describes the covering between the two point clouds
     if check_transform:
@@ -175,26 +166,16 @@
         )
     elif args.query_points_selection == "iterative":
         print("\n-- Selecting query points iteratively --")
-<<<<<<< HEAD
         points_subset = select_keypoints_iteratively(points, args.shot_radius / 50)
         points_ref_subset = select_keypoints_iteratively(
-=======
-        points_subset = select_query_points_iteratively(points, args.shot_radius / 50)
-        points_ref_subset = select_query_points_iteratively(
->>>>>>> 0a3094ab
             points_ref, args.shot_radius / 50
         )
     elif args.query_points_selection == "subsampling":
         print(
             "\n-- Selecting query points based on a subsampling on the point cloud --"
         )
-<<<<<<< HEAD
         points_subset = select_keypoints_subsampling(points, args.shot_radius / 50)
         points_ref_subset = select_keypoints_subsampling(
-=======
-        points_subset = select_query_points_subsampling(points, args.shot_radius / 50)
-        points_ref_subset = select_query_points_subsampling(
->>>>>>> 0a3094ab
             points_ref, args.shot_radius / 50
         )
     else:
@@ -391,16 +372,11 @@
             points_ref[points_ref_subset],
         )
         timer("Time spent finding matches between the FPFH descriptors")
-<<<<<<< HEAD
         points_aligned_fpfh = transformation_fpfh[points]
-        if args.conf_file_path != "":
+        if use_conf_file:
             rotation_diff = (
                 transformation_fpfh.rotation @ exact_transformation.rotation.T
             )
-=======
-        points_aligned_fpfh = points.dot(rotation_fpfh.T) + translation_fpfh
-        if use_conf_file:
->>>>>>> 0a3094ab
             print(
                 f"Norm of the angle between the two rotations: "
                 f"{np.abs(np.arccos((np.trace(rotation_diff) - 1) / 2)):.2f}\n"
@@ -418,16 +394,11 @@
             points_ref[points_ref_subset],
         )
         timer("Time spent finding matches between the SHOT descriptors")
-<<<<<<< HEAD
         points_aligned_shot = transformation_shot[points]
-        if args.conf_file_path != "":
+        if use_conf_file:
             rotation_diff = (
                 transformation_shot.rotation @ exact_transformation.rotation.T
             )
-=======
-        points_aligned_shot = points.dot(rotation_shot.T) + translation_shot
-        if use_conf_file:
->>>>>>> 0a3094ab
             print(
                 f"Norm of the angle between the two rotations: "
                 f"{np.abs(np.arccos((np.trace(rotation_diff) - 1) / 2)):.2f}\n"
